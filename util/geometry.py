--- conflicted
+++ resolved
@@ -2,11 +2,8 @@
 
 import sys
 import numpy as np
-<<<<<<< HEAD
+from util.xmlformats import *
 import functools
-=======
-from util.xmlformats import *
->>>>>>> 47aef26c
 
 
 class Rectangle(object):
@@ -262,7 +259,6 @@
         return self.bounds.get_bounds()
 
 
-from util.xmlformats import PageObjects
 class ArticleRectangle(Rectangle):
 
     def __init__(self, x=0, y=0, width=0, height=0, textlines=None, article_ids=None):
@@ -270,10 +266,6 @@
 
         self.textlines = textlines
         if article_ids is None and textlines is not None:
-<<<<<<< HEAD
-            # article_ids = set()
-=======
->>>>>>> 47aef26c
             self.a_ids = self.get_articles()
         else:
             self.a_ids = article_ids
