--- conflicted
+++ resolved
@@ -2,10 +2,10 @@
 from __future__ import print_function
 
 import math
+from io import open
+
 import linear_regression as lin_reg
-
 from geometry import Polygon, Rectangle
-from io import open
 
 
 def load_text_file(filename):
@@ -325,12 +325,8 @@
             # iterate over all other polygons (to calculate X_G)
             for poly_b in poly_truth_norm:
                 if poly_b != poly_a:
-<<<<<<< HEAD
+                    # if polygon poly_b is too far away from pixel p_a, skip
                     if get_dist_fast(p_a, poly_b.get_bounding_box()) > dist:
-=======
-                    # if polygon poly_b is too far away from pixel p_a, skip
-                    if get_dist_fast(p_a, poly_b.get_bounds()) > dist:
->>>>>>> 6fe1782f
                         continue
 
                     # get first and last pixel of baseline polygon poly_b
