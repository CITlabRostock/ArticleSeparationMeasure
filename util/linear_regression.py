from __future__ import print_function
import numpy as np
<<<<<<< HEAD
import math
=======
from scipy.stats import linregress
>>>>>>> 6fe1782f


def calc_line(x_points, y_points):
    assert isinstance(x_points, list)
    assert isinstance(y_points, list)
    assert len(x_points) == len(y_points)

    if max([0] + x_points) - min([float("inf")] + x_points) < 2:
        return np.mean(x_points), float("inf")

<<<<<<< HEAD
    a = np.zeros([n_points, 2])
    y = np.zeros([n_points])

    for i in range(n_points):
        y[i] = y_points[i]
        px = x_points[i]
        a[i, 0] = 1.0
        a[i, 1] = px

        min_x = min(px, min_x)
        max_x = max(px, max_x)
        sum_x += px
    if max_x - min_x < 2:
        print("TODO")

    return solve_lin(a, y)


def solve_lin(a, y):
    assert isinstance(a, np.ndarray)
    assert isinstance(y, np.ndarray)

    a_t = np.transpose(a)
    ls = np.matmul(a_t, a)
    rs = np.matmul(a_t, y)

    assert ls.shape == (2, 2)
    det = ls[0, 0] * ls[1, 1] - ls[0, 1] * ls[1, 0]
    if det < 1e-9:
        print("LinearRegression Error: Numerically unstable.")
        print("TODO")
        inv = np.zeros_like(ls)
    else:
        d = 1.0 / det
        inv = np.empty_like(ls)
        inv[0, 0] = d * ls[1, 1]
        inv[1, 1] = d * ls[0, 0]
        inv[1, 0] = -d * ls[1, 0]
        inv[0, 1] = -d * ls[0, 1]

    return np.matmul(inv, rs)
=======
    try:
        m, n, _, _, _ = linregress(x_points, y_points)
        return m, n
    except ValueError:
        print("Failed linear regression calculation for values\nx = {} and\ny = {}".format(x_points, y_points))
>>>>>>> 6fe1782f


if __name__ == '__main__':
    # (1,30) (10,25) (25, 22) (60,36)
    # x_points = [1, 10, 25, 60]
    # y_points = [30, 25, 22, 36]

    # (1,10) (2, 20) (3,15)
    x_points = [1, 2, 3]
    y_points = [10, 20, 15]

    res = calc_line(x_points, y_points)

    print("res = \n", res, math.atan(res[0]))<|MERGE_RESOLUTION|>--- conflicted
+++ resolved
@@ -1,21 +1,17 @@
 from __future__ import print_function
 import numpy as np
-<<<<<<< HEAD
-import math
-=======
-from scipy.stats import linregress
->>>>>>> 6fe1782f
 
 
 def calc_line(x_points, y_points):
     assert isinstance(x_points, list)
     assert isinstance(y_points, list)
     assert len(x_points) == len(y_points)
+    n_points = len(x_points)
 
-    if max([0] + x_points) - min([float("inf")] + x_points) < 2:
-        return np.mean(x_points), float("inf")
+    min_x = 10000
+    max_x = 0
+    sum_x = 0.0
 
-<<<<<<< HEAD
     a = np.zeros([n_points, 2])
     y = np.zeros([n_points])
 
@@ -57,13 +53,6 @@
         inv[0, 1] = -d * ls[0, 1]
 
     return np.matmul(inv, rs)
-=======
-    try:
-        m, n, _, _, _ = linregress(x_points, y_points)
-        return m, n
-    except ValueError:
-        print("Failed linear regression calculation for values\nx = {} and\ny = {}".format(x_points, y_points))
->>>>>>> 6fe1782f
 
 
 if __name__ == '__main__':
@@ -77,4 +66,4 @@
 
     res = calc_line(x_points, y_points)
 
-    print("res = \n", res, math.atan(res[0]))+    print("res = \n", res)