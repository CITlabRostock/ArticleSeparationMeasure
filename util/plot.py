# -*- coding: utf-8 -*-


from __future__ import print_function
from __future__ import absolute_import
from __future__ import division

from geometry import Polygon
import PAGE

import matplotlib.pyplot as plt
from PIL import Image
import numpy as np
import random

from matplotlib.collections import PolyCollection
from matplotlib import colors as mcolors
<<<<<<< HEAD
from util.geometry import Polygon
import util.PAGE as PAGE

# COLORS = ['blue', 'green', 'red', 'cyan', 'magenta',
#           'limegreen', 'darkcyan', 'lightsalomon', 'aquamarine',
#           'purple', 'darkkhaki', 'brown', 'gold']
=======
>>>>>>> ad8574e7

BASECOLORS = mcolors.BASE_COLORS
COLORS = dict(BASECOLORS, **mcolors.CSS4_COLORS)
by_hsv = sorted((tuple(mcolors.rgb_to_hsv(mcolors.to_rgba(color)[:3])), name)
                for name, color in COLORS.items())
COLORS_SORTED = [name for hsv, name in by_hsv]
SEED = 500
random.seed(SEED)
random.shuffle(COLORS_SORTED)

DEFAULT_COLOR = 'grey'


# Two interfaces supported by matplotlib:
#   1. object-oriented interface using axes.Axes and figure.Figure objects
#   2. based on MATLAB using a state-based interface
# "In general, try to use the object-oriented interface over the pyplot interface"


def add_image(axes, path):
    """Add the image given by ``path`` to the plot ``axes``.

    :param axes: represents an individual plot
    :param path: path to the image
    :type axes: matplotlib.pyplot.Axes
    :type path: str
    :return: mpimg.AxesImage
    """
    try:
        img = Image.open(path)
        return axes.imshow(img)
    except ValueError:
        print("Can't add image to the plot. Check if '{}' is a valid path.".format(path))


def add_baselines(axes, blines, color=DEFAULT_COLOR):
    """Add the baselines ``blines`` to the plot ``axes``. The baselines are given by their x- and y-coordinates, e.g.
        [[[1,2,3],[2,3,4]],[[5,6,7],[7,8,9]]]
    if we have two baseline polygons with 3 points each, where the first list is representing the x-values and the second
    the y-values.

    :param axes: represents an individual plot
    :param blines: list of lists of x- and y-coordinates or a Polygon object
    :param color: color of the baselines in the plot
    :type axes: matplotlib.pyplot.Axes
    :type blines: list of (Union[list of (list of Union[int,float]), Polygon])
    :type color: str
    :return: matplotlib.pyplot.Axes
    """

    # convert blines to a list of lists of x- and y-coordinates
    _blines = []
    for bline in blines:
        if type(bline) == Polygon:
            _blines.append([bline.x_points, bline.y_points])
        else:
            _blines.append(bline)

    # Make a list of polygons where each polygon consists of [x,y]-pairs
    blines = [np.transpose(p) for p in _blines]
    # Make sure to use "None" in quotation marks, otherwise the default value is used and the polygons are filled
    try:
        baseline_collection = PolyCollection(blines, closed=False, edgecolors=color, facecolors="None", linewidths=1.5)
        return axes.add_collection(baseline_collection)
    except ValueError:
        print("Could not handle the input blines: {}".format(blines))
        exit(1)


def add_surrounding_polygon(axes, polygon, color='green'):
    """Add the surrounding polygon ``polygon`` to the plot ``axes``. The polygon is given by its x- and y-coordinates.

    :param axes: represents an individual plot
    :param polygon: surrounding polygon
    :param color: color of the surrounding polygon plot (default: green)
    :return:
    """
    if type(polygon) == Polygon:
        poly_coll = PolyCollection([np.transpose([polygon.x_points, polygon.y_points])], closed=True, edgecolors=color,
                                   facecolors="None")
    else:
        poly_coll = PolyCollection([np.transpose(polygon)], closed=True, edgecolors=color, facecolors="None")
    return axes.add_collection(poly_coll)


def toggle_view(event, views):
    """Switch between different views in the current plot by pressing the ``event`` key.

    :param event: the key event given by the user, various options available, e.g. to toggle the baselines
    :param views: dictionary of different views given by name:object pairs
    :type event: matplotlib.backend_bases.KeyEvent
    :return: None
    """
    # Toggle baselines
    if event.key == 'b' and "baselines" in views:
        for bline in views["baselines"]:
            is_visible = bline.get_visible()
            bline.set_visible(not is_visible)
        # is_visible = views["baselines"].get_visible()
        # views["baselines"].set_visible(not is_visible)
        plt.draw()

    # Toggle image
    if event.key == 'i' and "image" in views:
        is_visible = views["image"].get_visible()
        views["image"].set_visible(not is_visible)
        plt.draw()

    if event.key == 'h':
        print("Usage:\n"
              "\ti: toggle image\n"
              "\tb: toggle baselines\n"
              "\th: show this help")

    else:
        return


def check_type(lst, t):
    """Checks if all elements of list ``lst`` are of one of the types in ``t``.

    :param lst: list to check
    :param t: list of types that the elements in list should have
    :return: Bool
    """
    for el in lst:
        if type(el) not in t:
            return False
    return True


def plot(img_path='', baselines_list=[], surr_polys=[], bcolors=[]):
    fig, ax = plt.subplots()  # type: (plt.Figure, plt.Axes)
    views = {}

    try:
        img_plot = add_image(ax, img_path)
        fig.canvas.set_window_title(img_path)
        views.update({"image": img_plot})
    except IOError:
        print("Can't display image given by path: {}".format(img_path))

    if len(bcolors):
        assert len(bcolors) == len(baselines_list)
    else:
        bcolors = ['blue'] * len(baselines_list)

    if baselines_list:
        for i, blines in enumerate(baselines_list):
            baseline_collection = add_baselines(ax, blines, bcolors[i])
            if 'baselines' in views:
                views['baselines'].append(baseline_collection)
            else:
                views['baselines'] = [baseline_collection]

    if surr_polys:
        for poly in surr_polys:
            add_surrounding_polygon(ax, poly)

    ax.autoscale_view()

    # Toggle bsaelines with "b", image with "i"
    plt.connect('key_press_event', lambda event: toggle_view(event, views))

    # Add text
    plt.text(0, -20, "image path: {}\n"
                     "gt: {}\n"
                     "hypo: {}".format(img_path, "not implemented yet", "not implemented yet"))

    # Don't show axis
    plt.axis("off")
    plt.show()


def plot_article_dict(article_dict, path_to_img):
    # add baselines to the image
    baselines_list = []
    for l in article_dict.itervalues():
        bline_list = []
        for _, bline in l:
            bline_list.append(bline)
        baselines_list.append(bline_list)
    plot(path_to_img, baselines_list, bcolors=COLORS_SORTED[:len(baselines_list)])


def plot_pagexml(page, path_to_img):
    if type(page) == str:
        page = PAGE.parse_file(page)
    assert type(page) == PAGE.Page, "Type must be Page, got {} instead.".format(type(page))

    # get article-baselines dictionary
    ad = page.get_baseline_text_dict(as_poly=True)

    # add baselines and plot
    plot_article_dict(ad, path_to_img)


if __name__ == '__main__':
    # img_path = "./test/resources/metrEx.png"
    # baselines = [[[9, 506, 684, 1139], [220, 220, 204, 211]], [[32, 537, 621, 1322], [334, 345, 325, 336]],
    #              [[29, 1321], [85, 93]], [[1399, 2342, 2611], [104, 103, 130]], [[1402, 2259, 2599], [220, 211, 229]],
    #              [[1395, 2228, 2661], [344, 326, 347]]]
    # surr_poly = [[[0, 500, 500, 0], [0, 0, 500, 500]], [[505, 1005, 1005, 505], [505, 505, 1005, 1005]],
    #              [[10, 490, 490, 10], [10, 10, 490, 490]]]
    #
    # plot(img_path, [baselines], surr_poly)
    # # plot(img_path='', baselines=baselines)

    path_to_img = "./test/resources/page_test.tif"
    path_to_xml = "./test/resources/page_test.xml"

    path_to_xml = "/home/max/data/as/newseye_as_test_data/xml_files_gt/19000715_1-0001.xml"
    path_to_img = "/home/max/data/as/newseye_as_test_data/image_files/19000715_1-0001.jpg"

    plot_pagexml(PAGE.parse_file(path_to_xml), path_to_img)
<|MERGE_RESOLUTION|>--- conflicted
+++ resolved
@@ -15,15 +15,6 @@
 
 from matplotlib.collections import PolyCollection
 from matplotlib import colors as mcolors
-<<<<<<< HEAD
-from util.geometry import Polygon
-import util.PAGE as PAGE
-
-# COLORS = ['blue', 'green', 'red', 'cyan', 'magenta',
-#           'limegreen', 'darkcyan', 'lightsalomon', 'aquamarine',
-#           'purple', 'darkkhaki', 'brown', 'gold']
-=======
->>>>>>> ad8574e7
 
 BASECOLORS = mcolors.BASE_COLORS
 COLORS = dict(BASECOLORS, **mcolors.CSS4_COLORS)
@@ -86,7 +77,7 @@
     blines = [np.transpose(p) for p in _blines]
     # Make sure to use "None" in quotation marks, otherwise the default value is used and the polygons are filled
     try:
-        baseline_collection = PolyCollection(blines, closed=False, edgecolors=color, facecolors="None", linewidths=1.5)
+        baseline_collection = PolyCollection(blines, closed=False, edgecolors=color, facecolors="None", linewidths=1.2)
         return axes.add_collection(baseline_collection)
     except ValueError:
         print("Could not handle the input blines: {}".format(blines))
